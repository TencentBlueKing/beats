--- conflicted
+++ resolved
@@ -6,10 +6,5 @@
     build:
       args:
         DOWNLOAD_URL: https://snapshots.elastic.co/downloads
-<<<<<<< HEAD
-        ELASTIC_VERSION: 6.1.0-SNAPSHOT
-        CACHE_BUST: 20170911
-=======
-        ELASTIC_VERSION: 7.0.0-alpha1-SNAPSHOT
-        CACHE_BUST: 20171201
->>>>>>> e6d2de63
+        ELASTIC_VERSION: 6.2.0-SNAPSHOT
+        CACHE_BUST: 20170911