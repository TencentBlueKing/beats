--- conflicted
+++ resolved
@@ -686,11 +686,8 @@
 - Migrate sqs metricsets to use cloudwatch input. {pull}26117[26117]
 - Collect linked account information in AWS billing. {pull}26285[26285]
 - Add total CPU to vSphere virtual machine metrics. {pull}26167[26167]
-<<<<<<< HEAD
 - Add Couchbase's SyncGateway module {pull}25599[25599]
-=======
 - Add AWS Kinesis metricset. {pull}25989[25989]
->>>>>>> 1dfcb208
 
 *Packetbeat*
 
